--- conflicted
+++ resolved
@@ -12,16 +12,12 @@
 @TransformationFactory.register('contrib.strip_var_bounds',
           doc="Strip bounds from varaibles.")
 class VariableBoundStripper(NonIsomorphicTransformation):
-<<<<<<< HEAD
-    """Strip bounds from variables."""
-=======
-    """Strips bounds from variables.
+    """Strip bounds from variables.
 
     Keyword arguments below are specified for the ``apply_to`` and
     ``create_using`` functions.
 
     """
->>>>>>> 12cb82ef
 
     CONFIG = ConfigBlock()
     CONFIG.declare("strip_domains", ConfigValue(
