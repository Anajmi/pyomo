--- conflicted
+++ resolved
@@ -35,7 +35,6 @@
   - export DOC="docker exec ${CI_ENV} -e IMAGE_NAME ${DOC_ID}"
 
 install:
-<<<<<<< HEAD
   - ${DOC} pip install -U pip setuptools wheel
   - ${DOC} pip install codecov
  # Clone but don't install pyomo-model-libraries
@@ -60,140 +59,6 @@
   - ${DOC} test.pyomo -v --cat=$CATEGORY pyomo `pwd`/pyomo-model-libraries
  # Run documentation tests
   - ${DOC} make -C doc/OnlineDocs doctest -d
-=======
-  - sudo dpkg --add-architecture i386
-  - sudo apt-get update --quiet
-  - sudo apt-get install gfortran
-  # Needed to run 32-bit applications (GJH):
-  - sudo apt-get install libc6:i386 libncurses5:i386 libstdc++6:i386
-  #
-  # Setup miniconda and activate the testenv environment
-  #
-  - if [[ "${TRAVIS_PYTHON_VERSION:0:1}" == "2" ]]; then
-       wget https://repo.continuum.io/miniconda/Miniconda2-latest-Linux-x86_64.sh -O miniconda.sh;
-    else
-       wget https://repo.continuum.io/miniconda/Miniconda3-latest-Linux-x86_64.sh -O miniconda.sh;
-    fi
-  - bash miniconda.sh -b -p $HOME/miniconda
-  - export PATH="$HOME/miniconda/bin:$PATH"
-  - hash -r
-  #
-  # Update conda, then force it to NOT update itself again
-  #
-  - conda config --set always_yes yes
-  - conda update -q -y -c anaconda conda
-  - conda config --set auto_update_conda false
-  #
-  - conda create -f -q -y -n testenv python=${TRAVIS_PYTHON_VERSION}
-  - source activate testenv
-  #- if [ -n "${JYTHON}" ]; then source install_jython.sh; fi
-  #
-  # Install supporting packages
-  #
-  - conda install -q -y -c conda-forge --no-update-dependencies setuptools pip
-  #
-  - which python
-  - python --version
-  - which pip
-  - pip --version
-  #
-  - pip install coverage
-  - pip install codecov
-  - if [ -n "${YAML}" ]; then
-       pip install --quiet pyyaml;
-    fi
-  - if [ -n "${PYRO}" ]; then
-       pip install --quiet $PYRO;
-    fi
-  - pip install --quiet xlrd
-  - pip install --quiet openpyxl
-  - pip install sphinx sphinx_rtd_theme
-  - pip install dill
-  - conda install -q -y -c anaconda pandas networkx
-
-  - if [ -n "${EXTRAS}" ]; then
-       conda install -q -y -c anaconda scipy;
-    fi
-
-  #
-  # Install GAMS
-  #
-  - wget https://d37drm4t2jghv5.cloudfront.net/distributions/24.8.5/linux/linux_x64_64_sfx.exe
-  - chmod u+x linux_x64_64_sfx.exe
-  - ./linux_x64_64_sfx.exe > /dev/null
-  # Only install GAMS API if EXTRAS is not being installed, 
-  # since those tests segfault on travis for an unknown reason.
-  - if [ -a -z "${EXTRAS}" ]; then
-       bash ./.travis_install_gams_api.sh;
-    fi
-  - export PATH="$PATH:$PWD/gams24.8_linux_x64_64_sfx"
-
-  #
-  # Install Pyomo extras
-  #
-  # NOTE: We explicitly install all of the packages in pyomo.extras, since these this
-  # package is not kept up-to-date with Python 3.4
-  #
-  - if [ -n "${EXTRAS}" ]; then
-        conda install -q -y -c conda-forge --no-update-dependencies numpy scipy ipython openpyxl sympy pymysql pyodbc pyro4 pyyaml networkx xlrd pandas matplotlib dill;
-    fi
-
-  #
-  # Install freely available solvers
-  #
-  - conda install -q -y -c conda-forge --no-update-dependencies glpk
-  - glpsol -v
-  - conda install -q -y -c conda-forge --no-update-dependencies ipopt
-  - ipopt -v
-  - conda install -q -y -c conda-forge --no-update-dependencies coincbc
-  - echo quit | cbc -
-  #
-  # Clone but don't install pyomo-model-libraries
-  #
-  - git clone --quiet https://github.com/Pyomo/pyomo-model-libraries.git
-  #
-  # Install PyUtilib (master branch)
-  #
-  - pip install --quiet git+https://github.com/PyUtilib/pyutilib
-  #
-  # Install this package
-  #
-  - python setup.py develop
-  #
-  # Fetch additional solvers
-  #
-  - mkdir $PWD/bin
-  - export PATH="$PWD/bin:$PATH"
-  - python pyomo/contrib/trustregion/getGJH.py $PWD/bin
-  - gjh -v
-  - python pyomo/util/getGSL.py $PWD/bin
-  #
-  # Verify that the Python interpreter hasn't changed (occasionally conda
-  # installers will change the installed Python!!)
-  #
-  - which python
-  - python --version
-  - if [ `python --version |& grep "Python ${TRAVIS_PYTHON_VERSION}" | wc -l` -eq 0 ]; then
-       exit 1;
-    fi
-
-
-script:
-  # This block of commands enable tracking of coverage for any
-  # subprocesses launched by tests
-  - export COVERAGE_PROCESS_START=${TRAVIS_BUILD_DIR}/coveragerc
-  - cp ${TRAVIS_BUILD_DIR}/.coveragerc ${COVERAGE_PROCESS_START}
-  - echo "data_file=${TRAVIS_BUILD_DIR}/.coverage" >> ${COVERAGE_PROCESS_START}
-  - SITE_PACKAGES=`python -c "from distutils.sysconfig import get_python_lib; print(get_python_lib())"`
-  - echo "import coverage; coverage.process_startup()" > ${SITE_PACKAGES}/run_coverage_at_startup.pth
-
-  # Run Pyomo tests
-  - test.pyomo -v --cat=$CATEGORY pyomo `pwd`/pyomo-model-libraries
-
-  # Run documentation tests
-  - cd doc/OnlineDocs && make doctest -d && cd ../..
->>>>>>> 80021698
-  # nosetests -v --with-doctest --doctest-extension=.rst doc/OnlineDocs
 
 after_script:
   - ${DOC} codecov --env IMAGE_NAME
