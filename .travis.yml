--- conflicted
+++ resolved
@@ -91,11 +91,7 @@
 
 - conda install -q -y --channel conda-forge glpk
 - glpsol -v
-<<<<<<< HEAD
-- conda install -q -y --channel cachemeorg ipopt_bin
-=======
 - conda install -q -y --channel conda-forge ipopt
->>>>>>> 2c51253b
 - ipopt -v
 #
 # Clone but don't install pyomo-model-libraries
